--- conflicted
+++ resolved
@@ -89,11 +89,7 @@
        isbn => "978-9176370711",
     ));
     index_writer.commit()?;
-<<<<<<< HEAD
-    let reader = index.reader();
-=======
     let reader = index.reader()?;
->>>>>>> e3abb448
 
     let frankenstein_isbn = Term::from_field_text(isbn, "978-9176370711");
 
@@ -137,11 +133,7 @@
     // Everything happened as if the document was updated.
     index_writer.commit()?;
     // We reload our searcher to make our change available to clients.
-<<<<<<< HEAD
-    reader.load_searchers()?;
-=======
     reader.reload()?;
->>>>>>> e3abb448
 
     // No more typo!
     let frankenstein_new_doc = extract_doc_given_isbn(&reader, &frankenstein_isbn)?.unwrap();
