--- conflicted
+++ resolved
@@ -108,16 +108,6 @@
 	segment_serializer: SimpleSegmentSerializer,
 }
 
-<<<<<<< HEAD
-=======
-// impl Drop for SegmentWriter {
-//     fn drop(&mut self) {
-//         println!("num tokens {}", self.num_tokens);
-//     }
-// }
-
-
->>>>>>> e13262e7
 impl SegmentWriter {
 
 	// write on disk all of the stuff that
