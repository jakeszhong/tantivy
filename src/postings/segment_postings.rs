use crate::common::HasLen;

use crate::docset::DocSet;
use crate::positions::PositionReader;

use crate::postings::compression::COMPRESSION_BLOCK_SIZE;
use crate::postings::serializer::PostingsSerializer;
use crate::postings::BlockSearcher;

use crate::postings::Postings;

use crate::schema::IndexRecordOption;
use crate::DocId;

use crate::directory::ReadOnlySource;
use crate::postings::BlockSegmentPostings;

/// `SegmentPostings` represents the inverted list or postings associated to
/// a term in a `Segment`.
///
/// As we iterate through the `SegmentPostings`, the frequencies are optionally decoded.
/// Positions on the other hand, are optionally entirely decoded upfront.
pub struct SegmentPostings {
    pub(crate) block_cursor: BlockSegmentPostings,
    cur: usize,
    position_reader: Option<PositionReader>,
    block_searcher: BlockSearcher,
}

impl SegmentPostings {
    /// Returns an empty segment postings object
    pub fn empty() -> Self {
        SegmentPostings {
            block_cursor: BlockSegmentPostings::empty(),
            cur: 0,
            position_reader: None,
            block_searcher: BlockSearcher::default(),
        }
    }

    pub fn doc_freq(&self) -> usize {
        self.block_cursor.doc_freq
    }

    /// Creates a segment postings object with the given documents
    /// and no frequency encoded.
    ///
    /// This method is mostly useful for unit tests.
    ///
    /// It serializes the doc ids using tantivy's codec
    /// and returns a `SegmentPostings` object that embeds a
    /// buffer with the serialized data.
    pub fn create_from_docs(docs: &[u32]) -> SegmentPostings {
        let mut buffer = Vec::new();
        {
            let mut postings_serializer = PostingsSerializer::new(&mut buffer, false, false);
            for &doc in docs {
                postings_serializer.write_doc(doc, 1u32);
            }
            postings_serializer
                .close_term(docs.len() as u32)
                .expect("In memory Serialization should never fail.");
        }
        let block_segment_postings = BlockSegmentPostings::from_data(
            docs.len() as u32,
            ReadOnlySource::from(buffer),
            IndexRecordOption::Basic,
            IndexRecordOption::Basic,
        );
        SegmentPostings::from_block_postings(block_segment_postings, None)
    }

    /// Reads a Segment postings from an &[u8]
    ///
    /// * `len` - number of document in the posting lists.
    /// * `data` - data array. The complete data is not necessarily used.
    /// * `freq_handler` - the freq handler is in charge of decoding
    ///   frequencies and/or positions
    pub(crate) fn from_block_postings(
        segment_block_postings: BlockSegmentPostings,
        position_reader: Option<PositionReader>,
    ) -> SegmentPostings {
        SegmentPostings {
            block_cursor: segment_block_postings,
            cur: 0, // cursor within the block
            position_reader,
            block_searcher: BlockSearcher::default(),
        }
    }
}

impl DocSet for SegmentPostings {
    // goes to the next element.
    // next needs to be called a first time to point to the correct element.
    #[inline]
    fn advance(&mut self) -> DocId {
        if self.cur == COMPRESSION_BLOCK_SIZE - 1 {
            self.cur = 0;
            self.block_cursor.advance();
        } else {
            self.cur += 1;
        }
        self.doc()
    }

    fn seek(&mut self, target: DocId) -> DocId {
        if self.doc() == target {
            return target;
        }
        self.block_cursor.seek(target);

        // At this point we are on the block, that might contain our document.
        let output = self.block_cursor.docs_aligned();

        self.cur = self.block_searcher.search_in_block(&output, target);

        // The last block is not full and padded with the value TERMINATED,
        // so that we are guaranteed to have at least doc in the block (a real one or the padding)
        // that is greater or equal to the target.
        debug_assert!(self.cur < COMPRESSION_BLOCK_SIZE);

        // `doc` is now the first element >= `target`

        // If all docs are smaller than target the current block should be incomplemented and padded
        // with the value `TERMINATED`.
        //
        // After the search, the cursor should point to the first value of TERMINATED.
        let doc = output.0[self.cur];
        debug_assert!(doc >= target);
        doc
    }

    /// Return the current document's `DocId`.
    #[inline]
    fn doc(&self) -> DocId {
        self.block_cursor.doc(self.cur)
    }

    fn size_hint(&self) -> u32 {
        self.len() as u32
    }
}

impl HasLen for SegmentPostings {
    fn len(&self) -> usize {
        self.block_cursor.doc_freq()
    }
}

impl Postings for SegmentPostings {
    /// Returns the frequency associated to the current document.
    /// If the schema is set up so that no frequency have been encoded,
    /// this method should always return 1.
    ///
    /// # Panics
    ///
    /// Will panics if called without having called advance before.
    fn term_freq(&self) -> u32 {
        debug_assert!(
            // Here we do not use the len of `freqs()`
            // because it is actually ok to request for the freq of doc
            // even if no frequency were encoded for the field.
            //
            // In that case we hit the block just as if the frequency had been
            // decoded. The block is simply prefilled by the value 1.
            self.cur < COMPRESSION_BLOCK_SIZE,
            "Have you forgotten to call `.advance()` at least once before calling \
             `.term_freq()`."
        );
        self.block_cursor.freq(self.cur)
    }

    fn positions_with_offset(&mut self, offset: u32, output: &mut Vec<u32>) {
        let term_freq = self.term_freq() as usize;
        if let Some(position_reader) = self.position_reader.as_mut() {
            let read_offset = self.block_cursor.position_offset()
                + (self.block_cursor.freqs()[..self.cur]
                    .iter()
                    .cloned()
                    .sum::<u32>() as u64);
            output.resize(term_freq, 0u32);
<<<<<<< HEAD
            position_comp.positions_with_offset(offset, &mut output[..]);
        } else {
            output.clear();
        }
    }
}

/// `BlockSegmentPostings` is a cursor iterating over blocks
/// of documents.
///
/// # Warning
///
/// While it is useful for some very specific high-performance
/// use cases, you should prefer using `SegmentPostings` for most usage.
pub struct BlockSegmentPostings {
    doc_decoder: BlockDecoder,
    freq_decoder: BlockDecoder,
    freq_reading_option: FreqReadingOption,

    doc_freq: usize,
    doc_offset: DocId,

    num_vint_docs: usize,

    remaining_data: OwnedRead,
    pub(crate) skip_reader: SkipReader,
}

fn split_into_skips_and_postings(
    doc_freq: u32,
    mut data: OwnedRead,
) -> (Option<OwnedRead>, OwnedRead) {
    if doc_freq < USE_SKIP_INFO_LIMIT {
        return (None, data);
    }
    let skip_len = VInt::deserialize(&mut data).expect("Data corrupted").0 as usize;
    let mut postings_data = data.clone();
    postings_data.advance(skip_len);
    data.clip(skip_len);
    (Some(data), postings_data)
}

#[derive(Debug, Eq, PartialEq)]
pub enum BlockSegmentPostingsSkipResult {
    Terminated,
    Success(u32), //< number of term freqs to skip
}

impl BlockSegmentPostings {
    pub(crate) fn from_data(
        doc_freq: u32,
        data: OwnedRead,
        record_option: IndexRecordOption,
        requested_option: IndexRecordOption,
    ) -> BlockSegmentPostings {
        let freq_reading_option = match (record_option, requested_option) {
            (IndexRecordOption::Basic, _) => FreqReadingOption::NoFreq,
            (_, IndexRecordOption::Basic) => FreqReadingOption::SkipFreq,
            (_, _) => FreqReadingOption::ReadFreq,
        };

        let (skip_data_opt, postings_data) = split_into_skips_and_postings(doc_freq, data);
        let skip_reader = match skip_data_opt {
            Some(skip_data) => SkipReader::new(skip_data, record_option),
            None => SkipReader::new(OwnedRead::new(&[][..]), record_option),
        };
        let doc_freq = doc_freq as usize;
        let num_vint_docs = doc_freq % COMPRESSION_BLOCK_SIZE;
        BlockSegmentPostings {
            num_vint_docs,
            doc_decoder: BlockDecoder::new(),
            freq_decoder: BlockDecoder::with_val(1),
            freq_reading_option,
            doc_offset: 0,
            doc_freq,
            remaining_data: postings_data,
            skip_reader,
        }
    }

    // Resets the block segment postings on another position
    // in the postings file.
    //
    // This is useful for enumerating through a list of terms,
    // and consuming the associated posting lists while avoiding
    // reallocating a `BlockSegmentPostings`.
    //
    // # Warning
    //
    // This does not reset the positions list.
    pub(crate) fn reset(&mut self, doc_freq: u32, postings_data: OwnedRead) {
        let (skip_data_opt, postings_data) = split_into_skips_and_postings(doc_freq, postings_data);
        let num_vint_docs = (doc_freq as usize) & (COMPRESSION_BLOCK_SIZE - 1);
        self.num_vint_docs = num_vint_docs;
        self.remaining_data = postings_data;
        if let Some(skip_data) = skip_data_opt {
            self.skip_reader.reset(skip_data);
        } else {
            self.skip_reader.reset(OwnedRead::new(&[][..]))
        }
        self.doc_offset = 0;
        self.doc_freq = doc_freq as usize;
    }

    /// Returns the document frequency associated to this block postings.
    ///
    /// This `doc_freq` is simply the sum of the length of all of the blocks
    /// length, and it does not take in account deleted documents.
    pub fn doc_freq(&self) -> usize {
        self.doc_freq
    }

    /// Returns the array of docs in the current block.
    ///
    /// Before the first call to `.advance()`, the block
    /// returned by `.docs()` is empty.
    #[inline]
    pub fn docs(&self) -> &[DocId] {
        self.doc_decoder.output_array()
    }

    pub(crate) fn docs_aligned(&self) -> &AlignedBuffer {
        self.doc_decoder.output_aligned()
    }

    /// Return the document at index `idx` of the block.
    #[inline]
    pub fn doc(&self, idx: usize) -> u32 {
        self.doc_decoder.output(idx)
    }

    /// Return the array of `term freq` in the block.
    #[inline]
    pub fn freqs(&self) -> &[u32] {
        self.freq_decoder.output_array()
    }

    /// Return the frequency at index `idx` of the block.
    #[inline]
    pub fn freq(&self, idx: usize) -> u32 {
        self.freq_decoder.output(idx)
    }

    /// Returns the length of the current block.
    ///
    /// All blocks have a length of `NUM_DOCS_PER_BLOCK`,
    /// except the last block that may have a length
    /// of any number between 1 and `NUM_DOCS_PER_BLOCK - 1`
    #[inline]
    fn block_len(&self) -> usize {
        self.doc_decoder.output_len
    }

    /// position on a block that may contains `doc_id`.
    /// Always advance the current block.
    ///
    /// Returns true if a block that has an element greater or equal to the target is found.
    /// Returning true does not guarantee that the smallest element of the block is smaller
    /// than the target. It only guarantees that the last element is greater or equal.
    ///
    /// Returns false iff all of the document remaining are smaller than
    /// `doc_id`. In that case, all of these document are consumed.
    ///
    pub fn skip_to(&mut self, target_doc: DocId) -> BlockSegmentPostingsSkipResult {
        let mut skip_freqs = 0u32;
        while self.skip_reader.advance() {
            if self.skip_reader.doc() >= target_doc {
                // the last document of the current block is larger
                // than the target.
                //
                // We found our block!
                let num_bits = self.skip_reader.doc_num_bits();
                let num_consumed_bytes = self.doc_decoder.uncompress_block_sorted(
                    self.remaining_data.as_ref(),
                    self.doc_offset,
                    num_bits,
                );
                self.remaining_data.advance(num_consumed_bytes);
                let tf_num_bits = self.skip_reader.tf_num_bits();
                match self.freq_reading_option {
                    FreqReadingOption::NoFreq => {}
                    FreqReadingOption::SkipFreq => {
                        let num_bytes_to_skip = compressed_block_size(tf_num_bits);
                        self.remaining_data.advance(num_bytes_to_skip);
                    }
                    FreqReadingOption::ReadFreq => {
                        let num_consumed_bytes = self
                            .freq_decoder
                            .uncompress_block_unsorted(self.remaining_data.as_ref(), tf_num_bits);
                        self.remaining_data.advance(num_consumed_bytes);
                    }
                }
                self.doc_offset = self.skip_reader.doc();
                return BlockSegmentPostingsSkipResult::Success(skip_freqs);
            } else {
                skip_freqs += self.skip_reader.tf_sum();
                let advance_len = self.skip_reader.total_block_len();
                self.doc_offset = self.skip_reader.doc();
                self.remaining_data.advance(advance_len);
            }
        }

        self.doc_decoder.clear();

        if self.num_vint_docs == 0 {
            return BlockSegmentPostingsSkipResult::Terminated;
        }
        // we are now on the last, incomplete, variable encoded block.
        let num_compressed_bytes = self.doc_decoder.uncompress_vint_sorted(
            self.remaining_data.as_ref(),
            self.doc_offset,
            self.num_vint_docs,
        );
        self.remaining_data.advance(num_compressed_bytes);
        match self.freq_reading_option {
            FreqReadingOption::NoFreq | FreqReadingOption::SkipFreq => {}
            FreqReadingOption::ReadFreq => {
                self.freq_decoder
                    .uncompress_vint_unsorted(self.remaining_data.as_ref(), self.num_vint_docs);
            }
        }
        self.num_vint_docs = 0;
        self.docs()
            .last()
            .map(|last_doc| {
                if *last_doc >= target_doc {
                    BlockSegmentPostingsSkipResult::Success(skip_freqs)
                } else {
                    BlockSegmentPostingsSkipResult::Terminated
                }
            })
            .unwrap_or(BlockSegmentPostingsSkipResult::Terminated)
    }

    /// Advance to the next block.
    ///
    /// Returns false iff there was no remaining blocks.
    pub fn advance(&mut self) -> bool {
        if self.skip_reader.advance() {
            let num_bits = self.skip_reader.doc_num_bits();
            let num_consumed_bytes = self.doc_decoder.uncompress_block_sorted(
                self.remaining_data.as_ref(),
                self.doc_offset,
                num_bits,
            );
            self.remaining_data.advance(num_consumed_bytes);
            let tf_num_bits = self.skip_reader.tf_num_bits();
            match self.freq_reading_option {
                FreqReadingOption::NoFreq => {}
                FreqReadingOption::SkipFreq => {
                    let num_bytes_to_skip = compressed_block_size(tf_num_bits);
                    self.remaining_data.advance(num_bytes_to_skip);
                }
                FreqReadingOption::ReadFreq => {
                    let num_consumed_bytes = self
                        .freq_decoder
                        .uncompress_block_unsorted(self.remaining_data.as_ref(), tf_num_bits);
                    self.remaining_data.advance(num_consumed_bytes);
                }
            }
            // it will be used as the next offset.
            self.doc_offset = self.doc_decoder.output(COMPRESSION_BLOCK_SIZE - 1);
            return true;
        }
        self.doc_decoder.clear();
        if self.num_vint_docs == 0 {
            return false;
        }
        let num_compressed_bytes = self.doc_decoder.uncompress_vint_sorted(
            self.remaining_data.as_ref(),
            self.doc_offset,
            self.num_vint_docs,
        );
        self.remaining_data.advance(num_compressed_bytes);
        match self.freq_reading_option {
            FreqReadingOption::NoFreq | FreqReadingOption::SkipFreq => {}
            FreqReadingOption::ReadFreq => {
                self.freq_decoder
                    .uncompress_vint_unsorted(self.remaining_data.as_ref(), self.num_vint_docs);
=======
            position_reader.read(read_offset, &mut output[..]);
            let mut cum = offset;
            for output_mut in output.iter_mut() {
                cum += *output_mut;
                *output_mut = cum;
>>>>>>> cbff874e
            }
        } else {
            output.clear();
        }
    }
}

#[cfg(test)]
mod tests {

    use super::SegmentPostings;
    use crate::common::HasLen;

    use crate::docset::{DocSet, TERMINATED};
    use crate::postings::postings::Postings;

    #[test]
    fn test_empty_segment_postings() {
        let mut postings = SegmentPostings::empty();
        assert_eq!(postings.advance(), TERMINATED);
        assert_eq!(postings.advance(), TERMINATED);
        assert_eq!(postings.len(), 0);
    }

    #[test]
    fn test_empty_postings_doc_returns_terminated() {
        let mut postings = SegmentPostings::empty();
        assert_eq!(postings.doc(), TERMINATED);
        assert_eq!(postings.advance(), TERMINATED);
    }

    #[test]
    fn test_empty_postings_doc_term_freq_returns_0() {
        let postings = SegmentPostings::empty();
        assert_eq!(postings.term_freq(), 1);
    }
}<|MERGE_RESOLUTION|>--- conflicted
+++ resolved
@@ -179,293 +179,11 @@
                     .cloned()
                     .sum::<u32>() as u64);
             output.resize(term_freq, 0u32);
-<<<<<<< HEAD
-            position_comp.positions_with_offset(offset, &mut output[..]);
-        } else {
-            output.clear();
-        }
-    }
-}
-
-/// `BlockSegmentPostings` is a cursor iterating over blocks
-/// of documents.
-///
-/// # Warning
-///
-/// While it is useful for some very specific high-performance
-/// use cases, you should prefer using `SegmentPostings` for most usage.
-pub struct BlockSegmentPostings {
-    doc_decoder: BlockDecoder,
-    freq_decoder: BlockDecoder,
-    freq_reading_option: FreqReadingOption,
-
-    doc_freq: usize,
-    doc_offset: DocId,
-
-    num_vint_docs: usize,
-
-    remaining_data: OwnedRead,
-    pub(crate) skip_reader: SkipReader,
-}
-
-fn split_into_skips_and_postings(
-    doc_freq: u32,
-    mut data: OwnedRead,
-) -> (Option<OwnedRead>, OwnedRead) {
-    if doc_freq < USE_SKIP_INFO_LIMIT {
-        return (None, data);
-    }
-    let skip_len = VInt::deserialize(&mut data).expect("Data corrupted").0 as usize;
-    let mut postings_data = data.clone();
-    postings_data.advance(skip_len);
-    data.clip(skip_len);
-    (Some(data), postings_data)
-}
-
-#[derive(Debug, Eq, PartialEq)]
-pub enum BlockSegmentPostingsSkipResult {
-    Terminated,
-    Success(u32), //< number of term freqs to skip
-}
-
-impl BlockSegmentPostings {
-    pub(crate) fn from_data(
-        doc_freq: u32,
-        data: OwnedRead,
-        record_option: IndexRecordOption,
-        requested_option: IndexRecordOption,
-    ) -> BlockSegmentPostings {
-        let freq_reading_option = match (record_option, requested_option) {
-            (IndexRecordOption::Basic, _) => FreqReadingOption::NoFreq,
-            (_, IndexRecordOption::Basic) => FreqReadingOption::SkipFreq,
-            (_, _) => FreqReadingOption::ReadFreq,
-        };
-
-        let (skip_data_opt, postings_data) = split_into_skips_and_postings(doc_freq, data);
-        let skip_reader = match skip_data_opt {
-            Some(skip_data) => SkipReader::new(skip_data, record_option),
-            None => SkipReader::new(OwnedRead::new(&[][..]), record_option),
-        };
-        let doc_freq = doc_freq as usize;
-        let num_vint_docs = doc_freq % COMPRESSION_BLOCK_SIZE;
-        BlockSegmentPostings {
-            num_vint_docs,
-            doc_decoder: BlockDecoder::new(),
-            freq_decoder: BlockDecoder::with_val(1),
-            freq_reading_option,
-            doc_offset: 0,
-            doc_freq,
-            remaining_data: postings_data,
-            skip_reader,
-        }
-    }
-
-    // Resets the block segment postings on another position
-    // in the postings file.
-    //
-    // This is useful for enumerating through a list of terms,
-    // and consuming the associated posting lists while avoiding
-    // reallocating a `BlockSegmentPostings`.
-    //
-    // # Warning
-    //
-    // This does not reset the positions list.
-    pub(crate) fn reset(&mut self, doc_freq: u32, postings_data: OwnedRead) {
-        let (skip_data_opt, postings_data) = split_into_skips_and_postings(doc_freq, postings_data);
-        let num_vint_docs = (doc_freq as usize) & (COMPRESSION_BLOCK_SIZE - 1);
-        self.num_vint_docs = num_vint_docs;
-        self.remaining_data = postings_data;
-        if let Some(skip_data) = skip_data_opt {
-            self.skip_reader.reset(skip_data);
-        } else {
-            self.skip_reader.reset(OwnedRead::new(&[][..]))
-        }
-        self.doc_offset = 0;
-        self.doc_freq = doc_freq as usize;
-    }
-
-    /// Returns the document frequency associated to this block postings.
-    ///
-    /// This `doc_freq` is simply the sum of the length of all of the blocks
-    /// length, and it does not take in account deleted documents.
-    pub fn doc_freq(&self) -> usize {
-        self.doc_freq
-    }
-
-    /// Returns the array of docs in the current block.
-    ///
-    /// Before the first call to `.advance()`, the block
-    /// returned by `.docs()` is empty.
-    #[inline]
-    pub fn docs(&self) -> &[DocId] {
-        self.doc_decoder.output_array()
-    }
-
-    pub(crate) fn docs_aligned(&self) -> &AlignedBuffer {
-        self.doc_decoder.output_aligned()
-    }
-
-    /// Return the document at index `idx` of the block.
-    #[inline]
-    pub fn doc(&self, idx: usize) -> u32 {
-        self.doc_decoder.output(idx)
-    }
-
-    /// Return the array of `term freq` in the block.
-    #[inline]
-    pub fn freqs(&self) -> &[u32] {
-        self.freq_decoder.output_array()
-    }
-
-    /// Return the frequency at index `idx` of the block.
-    #[inline]
-    pub fn freq(&self, idx: usize) -> u32 {
-        self.freq_decoder.output(idx)
-    }
-
-    /// Returns the length of the current block.
-    ///
-    /// All blocks have a length of `NUM_DOCS_PER_BLOCK`,
-    /// except the last block that may have a length
-    /// of any number between 1 and `NUM_DOCS_PER_BLOCK - 1`
-    #[inline]
-    fn block_len(&self) -> usize {
-        self.doc_decoder.output_len
-    }
-
-    /// position on a block that may contains `doc_id`.
-    /// Always advance the current block.
-    ///
-    /// Returns true if a block that has an element greater or equal to the target is found.
-    /// Returning true does not guarantee that the smallest element of the block is smaller
-    /// than the target. It only guarantees that the last element is greater or equal.
-    ///
-    /// Returns false iff all of the document remaining are smaller than
-    /// `doc_id`. In that case, all of these document are consumed.
-    ///
-    pub fn skip_to(&mut self, target_doc: DocId) -> BlockSegmentPostingsSkipResult {
-        let mut skip_freqs = 0u32;
-        while self.skip_reader.advance() {
-            if self.skip_reader.doc() >= target_doc {
-                // the last document of the current block is larger
-                // than the target.
-                //
-                // We found our block!
-                let num_bits = self.skip_reader.doc_num_bits();
-                let num_consumed_bytes = self.doc_decoder.uncompress_block_sorted(
-                    self.remaining_data.as_ref(),
-                    self.doc_offset,
-                    num_bits,
-                );
-                self.remaining_data.advance(num_consumed_bytes);
-                let tf_num_bits = self.skip_reader.tf_num_bits();
-                match self.freq_reading_option {
-                    FreqReadingOption::NoFreq => {}
-                    FreqReadingOption::SkipFreq => {
-                        let num_bytes_to_skip = compressed_block_size(tf_num_bits);
-                        self.remaining_data.advance(num_bytes_to_skip);
-                    }
-                    FreqReadingOption::ReadFreq => {
-                        let num_consumed_bytes = self
-                            .freq_decoder
-                            .uncompress_block_unsorted(self.remaining_data.as_ref(), tf_num_bits);
-                        self.remaining_data.advance(num_consumed_bytes);
-                    }
-                }
-                self.doc_offset = self.skip_reader.doc();
-                return BlockSegmentPostingsSkipResult::Success(skip_freqs);
-            } else {
-                skip_freqs += self.skip_reader.tf_sum();
-                let advance_len = self.skip_reader.total_block_len();
-                self.doc_offset = self.skip_reader.doc();
-                self.remaining_data.advance(advance_len);
-            }
-        }
-
-        self.doc_decoder.clear();
-
-        if self.num_vint_docs == 0 {
-            return BlockSegmentPostingsSkipResult::Terminated;
-        }
-        // we are now on the last, incomplete, variable encoded block.
-        let num_compressed_bytes = self.doc_decoder.uncompress_vint_sorted(
-            self.remaining_data.as_ref(),
-            self.doc_offset,
-            self.num_vint_docs,
-        );
-        self.remaining_data.advance(num_compressed_bytes);
-        match self.freq_reading_option {
-            FreqReadingOption::NoFreq | FreqReadingOption::SkipFreq => {}
-            FreqReadingOption::ReadFreq => {
-                self.freq_decoder
-                    .uncompress_vint_unsorted(self.remaining_data.as_ref(), self.num_vint_docs);
-            }
-        }
-        self.num_vint_docs = 0;
-        self.docs()
-            .last()
-            .map(|last_doc| {
-                if *last_doc >= target_doc {
-                    BlockSegmentPostingsSkipResult::Success(skip_freqs)
-                } else {
-                    BlockSegmentPostingsSkipResult::Terminated
-                }
-            })
-            .unwrap_or(BlockSegmentPostingsSkipResult::Terminated)
-    }
-
-    /// Advance to the next block.
-    ///
-    /// Returns false iff there was no remaining blocks.
-    pub fn advance(&mut self) -> bool {
-        if self.skip_reader.advance() {
-            let num_bits = self.skip_reader.doc_num_bits();
-            let num_consumed_bytes = self.doc_decoder.uncompress_block_sorted(
-                self.remaining_data.as_ref(),
-                self.doc_offset,
-                num_bits,
-            );
-            self.remaining_data.advance(num_consumed_bytes);
-            let tf_num_bits = self.skip_reader.tf_num_bits();
-            match self.freq_reading_option {
-                FreqReadingOption::NoFreq => {}
-                FreqReadingOption::SkipFreq => {
-                    let num_bytes_to_skip = compressed_block_size(tf_num_bits);
-                    self.remaining_data.advance(num_bytes_to_skip);
-                }
-                FreqReadingOption::ReadFreq => {
-                    let num_consumed_bytes = self
-                        .freq_decoder
-                        .uncompress_block_unsorted(self.remaining_data.as_ref(), tf_num_bits);
-                    self.remaining_data.advance(num_consumed_bytes);
-                }
-            }
-            // it will be used as the next offset.
-            self.doc_offset = self.doc_decoder.output(COMPRESSION_BLOCK_SIZE - 1);
-            return true;
-        }
-        self.doc_decoder.clear();
-        if self.num_vint_docs == 0 {
-            return false;
-        }
-        let num_compressed_bytes = self.doc_decoder.uncompress_vint_sorted(
-            self.remaining_data.as_ref(),
-            self.doc_offset,
-            self.num_vint_docs,
-        );
-        self.remaining_data.advance(num_compressed_bytes);
-        match self.freq_reading_option {
-            FreqReadingOption::NoFreq | FreqReadingOption::SkipFreq => {}
-            FreqReadingOption::ReadFreq => {
-                self.freq_decoder
-                    .uncompress_vint_unsorted(self.remaining_data.as_ref(), self.num_vint_docs);
-=======
             position_reader.read(read_offset, &mut output[..]);
             let mut cum = offset;
             for output_mut in output.iter_mut() {
                 cum += *output_mut;
                 *output_mut = cum;
->>>>>>> cbff874e
             }
         } else {
             output.clear();
